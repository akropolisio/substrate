// Copyright 2018-2019 Parity Technologies (UK) Ltd.
// This file is part of Substrate.

// Substrate is free software: you can redistribute it and/or modify
// it under the terms of the GNU General Public License as published by
// the Free Software Foundation, either version 3 of the License, or
// (at your option) any later version.

// Substrate is distributed in the hope that it will be useful,
// but WITHOUT ANY WARRANTY; without even the implied warranty of
// MERCHANTABILITY or FITNESS FOR A PARTICULAR PURPOSE.  See the
// GNU General Public License for more details.

// You should have received a copy of the GNU General Public License
// along with Substrate.  If not, see <http://www.gnu.org/licenses/>.

//! Client testing utilities.

#![warn(missing_docs)]

#[cfg(feature = "include-wasm-blob")]
pub mod trait_tests;

mod block_builder_ext;

pub use block_builder_ext::BlockBuilderExt;
pub use generic_test_client::*;
pub use runtime;

use std::sync::Arc;
use runtime::genesismap::{GenesisConfig, additional_storage_with_genesis};
use runtime_primitives::traits::{Block as BlockT, Header as HeaderT, Hash as HashT};

#[cfg(feature = "include-wasm-blob")]
mod local_executor {
	#![allow(missing_docs)]
	use runtime;
	use crate::executor::native_executor_instance;
	// FIXME #1576 change the macro and pass in the `BlakeHasher` that dispatch needs from here instead
	native_executor_instance!(
		pub LocalExecutor,
		runtime::api::dispatch,
		runtime::native_version,
		include_bytes!("../../test-runtime/wasm/target/wasm32-unknown-unknown/release/substrate_test_runtime.compact.wasm")
	);
}

/// Native executor used for tests.
#[cfg(feature = "include-wasm-blob")]
pub use local_executor::LocalExecutor;

/// Test client database backend.
pub type Backend = generic_test_client::Backend<runtime::Block>;

/// Test client executor.
#[cfg(feature = "include-wasm-blob")]
pub type Executor = client::LocalCallExecutor<
	Backend,
	NativeExecutor<LocalExecutor>,
>;

/// Test client light database backend.
pub type LightBackend = generic_test_client::LightBackend<runtime::Block>;

/// Test client light executor.
#[cfg(feature = "include-wasm-blob")]
pub type LightExecutor = client::light::call_executor::RemoteOrLocalCallExecutor<
	runtime::Block,
	LightBackend,
	client::light::call_executor::RemoteCallExecutor<
		client::light::blockchain::Blockchain<
			client_db::light::LightStorage<runtime::Block>,
			LightFetcher
		>,
		LightFetcher
	>,
	client::LocalCallExecutor<
		client::light::backend::Backend<
			client_db::light::LightStorage<runtime::Block>,
			LightFetcher,
			Blake2Hasher
		>,
		NativeExecutor<LocalExecutor>
	>
>;

<<<<<<< HEAD
/// Parameters of test-client builder with test-runtime.
#[derive(Default)]
pub struct GenesisParameters {
=======
/// A builder for creating a test client instance.
pub struct TestClientBuilder<E, B> {
	execution_strategies: ExecutionStrategies,
	genesis_extension: HashMap<Vec<u8>, Vec<u8>>,
>>>>>>> 3c2e55bd
	support_changes_trie: bool,
	backend: Arc<B>,
	_phantom: std::marker::PhantomData<E>,
}

<<<<<<< HEAD
/// A `TestClient` with `test-runtime` builder.
pub type TestClientBuilder = generic_test_client::TestClientBuilder<GenesisParameters>;

/// A `test-runtime` extensions to `TestClientBuilder`.
pub trait TestClientBuilderExt: Sized {
	/// Create a new instance of the test client builder.
	fn new() -> Self;

	/// Enable or disable support for changes trie in genesis.
	fn set_support_changes_trie(self, support_changes_trie: bool) -> Self;
=======
#[cfg(feature = "include-wasm-blob")]
impl<B> TestClientBuilder<LocalExecutor, B> where
	B: backend::LocalBackend<runtime::Block, Blake2Hasher>,
{
	/// Create a new instance of the test client builder using the given backend.
	pub fn new_with_backend(backend: Arc<B>) -> Self {
		TestClientBuilder {
			execution_strategies: ExecutionStrategies::default(),
			genesis_extension: HashMap::default(),
			support_changes_trie: false,
			backend,
			_phantom: Default::default(),
		}
	}
}

#[cfg(feature = "include-wasm-blob")]
impl TestClientBuilder<LocalExecutor, Backend> {
	/// Create a new instance of the test client builder.
	pub fn new() -> Self {
		TestClientBuilder {
			execution_strategies: ExecutionStrategies::default(),
			genesis_extension: HashMap::default(),
			support_changes_trie: false,
			backend: Arc::new(Backend::new_test(std::u32::MAX, std::u64::MAX)),
			_phantom: Default::default(),
		}
	}
}

#[cfg(not(feature = "include-wasm-blob"))]
impl<E, B> TestClientBuilder<E, B> where
	B: backend::LocalBackend<runtime::Block, Blake2Hasher>,
{
	/// Create a new instance of the test client builder using the given backend.
	pub fn new_with_backend(backend: Arc<B>) -> Self {
		TestClientBuilder {
			execution_strategies: ExecutionStrategies::default(),
			genesis_extension: HashMap::default(),
			support_changes_trie: false,
			backend,
			_phantom: Default::default(),
		}
	}
}

#[cfg(not(feature = "include-wasm-blob"))]
impl<E> TestClientBuilder<E, Backend> {
	/// Create a new instance of the test client builder.
	pub fn new() -> Self {
		TestClientBuilder {
			execution_strategies: ExecutionStrategies::default(),
			genesis_extension: HashMap::default(),
			support_changes_trie: false,
			backend: Arc::new(Backend::new_test(std::u32::MAX, std::u64::MAX)),
			_phantom: Default::default(),
		}
	}
}

impl<E, B> TestClientBuilder<E, B> where
	B: backend::LocalBackend<runtime::Block, Blake2Hasher>,
	E: executor::NativeExecutionDispatch
{
	/// Set the execution strategy that should be used by all contexts.
	pub fn set_execution_strategy(
		mut self,
		execution_strategy: ExecutionStrategy
	) -> Self {
		self.execution_strategies = ExecutionStrategies {
			syncing: execution_strategy,
			importing: execution_strategy,
			block_construction: execution_strategy,
			offchain_worker: execution_strategy,
			other: execution_strategy,
		};
		self
	}
>>>>>>> 3c2e55bd

	/// Build the test client.
	#[cfg(feature = "include-wasm-blob")]
	fn build(self) -> client::Client<
		Backend, Executor, runtime::Block, runtime::RuntimeApi
	>;

	/// Build the test client with the given backend.
	#[cfg(feature = "include-wasm-blob")]
	fn build_with_backend<B>(self, backend: Arc<B>) -> client::Client<
		B,
		client::LocalCallExecutor<B, NativeExecutor<LocalExecutor>>,
		runtime::Block,
		runtime::RuntimeApi
	> where B: backend::LocalBackend<runtime::Block, Blake2Hasher>;
}

impl TestClientBuilderExt for TestClientBuilder {
	fn new() -> Self {
		generic_test_client::TestClientBuilder::with_genesis_storage(
			|params| {
				let mut storage = genesis_config(params.support_changes_trie).genesis_map();

				let state_root = <<<runtime::Block as BlockT>::Header as HeaderT>::Hashing as HashT>::trie_root(
					storage.clone().into_iter()
				);
				let block: runtime::Block = client::genesis::construct_genesis_block(state_root);
				storage.extend(additional_storage_with_genesis(&block));

				(storage, Default::default())
			},
			GenesisParameters::default(),
		)
	}

	fn set_support_changes_trie(mut self, support_changes_trie: bool) -> Self {
		self.genesis_storage_params_mut().support_changes_trie = support_changes_trie;
		self
	}

<<<<<<< HEAD
	#[cfg(feature = "include-wasm-blob")]
	fn build(self) -> client::Client<
		Backend, Executor, runtime::Block, runtime::RuntimeApi
=======
	/// Build the test client.
	pub fn build(self) -> client::Client<
		B,
		client::LocalCallExecutor<B, executor::NativeExecutor<E>>,
		runtime::Block,
		runtime::RuntimeApi,
>>>>>>> 3c2e55bd
	> {
		self.build_with_longest_chain().0
	}

<<<<<<< HEAD
	#[cfg(feature = "include-wasm-blob")]
	fn build_with_backend<B>(self, backend: Arc<B>) -> client::Client<
		B,
		client::LocalCallExecutor<B, NativeExecutor<LocalExecutor>>,
		runtime::Block,
		runtime::RuntimeApi
	> where B: backend::LocalBackend<runtime::Block, Blake2Hasher> {
		let executor = client::LocalCallExecutor::new(backend.clone(), NativeExecutor::new(None));

		self.build_with(backend, executor)
=======
	/// Build the test client and longest chain as select chain.
	pub fn build_with_longest_chain(self) -> (
		client::Client<
			B,
			client::LocalCallExecutor<B, executor::NativeExecutor<E>>,
			runtime::Block,
			runtime::RuntimeApi,
		>,
		client::LongestChain<B, runtime::Block>,
	) {
		let executor = NativeExecutor::<E>::new(None);
		let executor = LocalCallExecutor::new(self.backend.clone(), executor);

		let client = client::Client::new(
			self.backend.clone(),
			executor,
			genesis_storage(self.support_changes_trie, self.genesis_extension),
			self.execution_strategies,
		).expect("Creates new client");

		#[allow(deprecated)]
		let longest_chain = client::LongestChain::new(self.backend);

		(client, longest_chain)
>>>>>>> 3c2e55bd
	}
}

fn genesis_config(support_changes_trie: bool) -> GenesisConfig {
	GenesisConfig::new(support_changes_trie, vec![
		AuthorityKeyring::Alice.into(),
		AuthorityKeyring::Bob.into(),
		AuthorityKeyring::Charlie.into(),
	], vec![
		AccountKeyring::Alice.into(),
		AccountKeyring::Bob.into(),
		AccountKeyring::Charlie.into(),
	],
		1000
	)
}

/// Creates new client instance used for tests.
#[cfg(feature = "include-wasm-blob")]
pub fn new() -> client::Client<Backend, Executor, runtime::Block, runtime::RuntimeApi> {
	TestClientBuilder::new().build()
}

/// Creates new light client instance used for tests.
#[cfg(feature = "include-wasm-blob")]
pub fn new_light() -> client::Client<LightBackend, LightExecutor, runtime::Block, runtime::RuntimeApi> {
	let storage = client_db::light::LightStorage::new_test();
	let blockchain = Arc::new(client::light::blockchain::Blockchain::new(storage));
	let backend = Arc::new(LightBackend::new(blockchain.clone()));
	let executor = NativeExecutor::new(None);
	let fetcher = Arc::new(LightFetcher);
	let remote_call_executor = client::light::call_executor::RemoteCallExecutor::new(blockchain.clone(), fetcher);
	let local_call_executor = client::LocalCallExecutor::new(backend.clone(), executor);
	let call_executor = LightExecutor::new(backend.clone(), remote_call_executor, local_call_executor);

	TestClientBuilder::new()
		.build_with(backend, call_executor)
}

<<<<<<< HEAD
/// Creates new client instance used for tests with the given api execution strategy.
#[cfg(feature = "include-wasm-blob")]
pub fn new_with_execution_strategy(
	execution_strategy: ExecutionStrategy
) -> client::Client<Backend, Executor, runtime::Block, runtime::RuntimeApi> {
	TestClientBuilder::new()
		.set_execution_strategy(execution_strategy)
		.build()
}

/// Creates new test client instance that suports changes trie creation.
#[cfg(feature = "include-wasm-blob")]
pub fn new_with_changes_trie()
	-> client::Client<Backend, Executor, runtime::Block, runtime::RuntimeApi>
{
	TestClientBuilder::new()
		.set_support_changes_trie(true)
		.build()
}

/// Creates new client instance used for tests with an explicitly provided backend.
/// This is useful for testing backend implementations.
#[cfg(feature = "include-wasm-blob")]
pub fn new_with_backend<B>(
	backend: Arc<B>,
	support_changes_trie: bool
) -> client::Client<
	B,
	client::LocalCallExecutor<B, NativeExecutor<LocalExecutor>>,
	runtime::Block,
	runtime::RuntimeApi
> where B: backend::LocalBackend<runtime::Block, Blake2Hasher>
{
	TestClientBuilder::new()
		.set_support_changes_trie(support_changes_trie)
		.build_with_backend(backend)
=======
fn genesis_config(support_changes_trie: bool) -> GenesisConfig {
	GenesisConfig::new(support_changes_trie, vec![
		AuthorityKeyring::Alice.into(),
		AuthorityKeyring::Bob.into(),
		AuthorityKeyring::Charlie.into(),
	], vec![
		AccountKeyring::Alice.into(),
		AccountKeyring::Bob.into(),
		AccountKeyring::Charlie.into(),
	],
		1000
	)
}

fn genesis_storage(
	support_changes_trie: bool,
	extension: HashMap<Vec<u8>, Vec<u8>>
) -> (StorageOverlay, ChildrenStorageOverlay) {
	let mut storage = genesis_config(support_changes_trie).genesis_map();
	storage.extend(extension.into_iter());

	let state_root = <<<runtime::Block as BlockT>::Header as HeaderT>::Hashing as HashT>::trie_root(
		storage.clone().into_iter()
	);
	let block: runtime::Block = client::genesis::construct_genesis_block(state_root);
	storage.extend(additional_storage_with_genesis(&block));

	let mut child_storage = ChildrenStorageOverlay::default();
	child_storage.insert(
		well_known_keys::CHILD_STORAGE_KEY_PREFIX.iter().chain(b"test").cloned().collect(),
		vec![(b"key".to_vec(), vec![42_u8])].into_iter().collect()
	);

	(storage, child_storage)
}

impl<Block: BlockT> client::light::fetcher::Fetcher<Block> for LightFetcher {
	type RemoteHeaderResult = FutureResult<Block::Header, client::error::Error>;
	type RemoteReadResult = FutureResult<Option<Vec<u8>>, client::error::Error>;
	type RemoteCallResult = FutureResult<Vec<u8>, client::error::Error>;
	type RemoteChangesResult = FutureResult<Vec<(NumberFor<Block>, u32)>, client::error::Error>;
	type RemoteBodyResult = FutureResult<Vec<Block::Extrinsic>, client::error::Error>;

	fn remote_header(
		&self,
		_request: client::light::fetcher::RemoteHeaderRequest<Block::Header>,
	) -> Self::RemoteHeaderResult {
		unimplemented!("not (yet) used in tests")
	}

	fn remote_read(
		&self,
		_request: client::light::fetcher::RemoteReadRequest<Block::Header>,
	) -> Self::RemoteReadResult {
		unimplemented!("not (yet) used in tests")
	}

	fn remote_read_child(
		&self,
		_request: client::light::fetcher::RemoteReadChildRequest<Block::Header>,
	) -> Self::RemoteReadResult {
		unimplemented!("not (yet) used in tests")
	}

	fn remote_call(
		&self,
		_request: client::light::fetcher::RemoteCallRequest<Block::Header>,
	) -> Self::RemoteCallResult {
		unimplemented!("not (yet) used in tests")
	}

	fn remote_changes(
		&self,
		_request: client::light::fetcher::RemoteChangesRequest<Block::Header>,
	) -> Self::RemoteChangesResult {
		unimplemented!("not (yet) used in tests")
	}

	fn remote_body(
		&self,
		_request: client::light::fetcher::RemoteBodyRequest<Block::Header>,
	) -> Self::RemoteBodyResult {
		unimplemented!("not (yet) used in tests")
	}
>>>>>>> 3c2e55bd
}<|MERGE_RESOLUTION|>--- conflicted
+++ resolved
@@ -84,205 +84,122 @@
 	>
 >;
 
-<<<<<<< HEAD
 /// Parameters of test-client builder with test-runtime.
 #[derive(Default)]
 pub struct GenesisParameters {
-=======
-/// A builder for creating a test client instance.
-pub struct TestClientBuilder<E, B> {
-	execution_strategies: ExecutionStrategies,
-	genesis_extension: HashMap<Vec<u8>, Vec<u8>>,
->>>>>>> 3c2e55bd
 	support_changes_trie: bool,
-	backend: Arc<B>,
-	_phantom: std::marker::PhantomData<E>,
-}
-
-<<<<<<< HEAD
+}
+
+impl generic_test_client::GenesisInit for GenesisParameters {
+	fn genesis_storage(&self) -> (StorageOverlay, ChildrenStorageOverlay) {
+		let mut storage = genesis_config(self.support_changes_trie).genesis_map();
+
+		let state_root = <<<runtime::Block as BlockT>::Header as HeaderT>::Hashing as HashT>::trie_root(
+			storage.clone().into_iter()
+		);
+		let block: runtime::Block = client::genesis::construct_genesis_block(state_root);
+		storage.extend(additional_storage_with_genesis(&block));
+
+		(storage, Default::default())
+	}
+}
+
 /// A `TestClient` with `test-runtime` builder.
-pub type TestClientBuilder = generic_test_client::TestClientBuilder<GenesisParameters>;
+pub type TestClientBuilder<E, B> = generic_test_client::TestClientBuilder<E, B, GenesisParameters>;
 
 /// A `test-runtime` extensions to `TestClientBuilder`.
-pub trait TestClientBuilderExt: Sized {
-	/// Create a new instance of the test client builder.
-	fn new() -> Self;
-
+pub trait TestClientBuilderExt<B>: Sized {
 	/// Enable or disable support for changes trie in genesis.
 	fn set_support_changes_trie(self, support_changes_trie: bool) -> Self;
-=======
-#[cfg(feature = "include-wasm-blob")]
-impl<B> TestClientBuilder<LocalExecutor, B> where
-	B: backend::LocalBackend<runtime::Block, Blake2Hasher>,
+
+	/// Build the test client.
+	fn build(self) -> client::Client<
+		B,
+		client::LocalCallExecutor<B, executor::NativeExecutor<LocalExecutor>>,
+		runtime::Block,
+		runtime::RuntimeApi,
+	>;
+}
+
+// #[cfg(feature = "include-wasm-blob")]
+// impl<B> TestClientBuilder<LocalExecutor, B> where
+// 	B: backend::LocalBackend<runtime::Block, Blake2Hasher>,
+// {
+// 	/// Create a new instance of the test client builder using the given backend.
+// 	pub fn new_with_backend(backend: Arc<B>) -> Self {
+// 		TestClientBuilder {
+// 			execution_strategies: ExecutionStrategies::default(),
+// 			genesis_extension: HashMap::default(),
+// 			support_changes_trie: false,
+// 			backend,
+// 			_phantom: Default::default(),
+// 		}
+// 	}
+// }
+//
+// #[cfg(feature = "include-wasm-blob")]
+// impl TestClientBuilder<LocalExecutor, Backend> {
+// 	/// Create a new instance of the test client builder.
+// 	pub fn new() -> Self {
+// 		TestClientBuilder {
+// 			execution_strategies: ExecutionStrategies::default(),
+// 			genesis_extension: HashMap::default(),
+// 			support_changes_trie: false,
+// 			backend: Arc::new(Backend::new_test(std::u32::MAX, std::u64::MAX)),
+// 			_phantom: Default::default(),
+// 		}
+// 	}
+// }
+
+// #[cfg(not(feature = "include-wasm-blob"))]
+// impl<E, B> TestClientBuilder<E, B> where
+// 	B: backend::LocalBackend<runtime::Block, Blake2Hasher>,
+// {
+// 	/// Create a new instance of the test client builder using the given backend.
+// 	pub fn new_with_backend(backend: Arc<B>) -> Self {
+// 		TestClientBuilder {
+// 			execution_strategies: ExecutionStrategies::default(),
+// 			genesis_extension: HashMap::default(),
+// 			support_changes_trie: false,
+// 			backend,
+// 			_phantom: Default::default(),
+// 		}
+// 	}
+// }
+//
+// #[cfg(not(feature = "include-wasm-blob"))]
+// impl<E> TestClientBuilder<E, Backend> {
+// 	/// Create a new instance of the test client builder.
+// 	pub fn new() -> Self {
+// 		TestClientBuilder {
+// 			execution_strategies: ExecutionStrategies::default(),
+// 			genesis_extension: HashMap::default(),
+// 			support_changes_trie: false,
+// 			backend: Arc::new(Backend::new_test(std::u32::MAX, std::u64::MAX)),
+// 			_phantom: Default::default(),
+// 		}
+// 	}
+// }
+
+impl<B> TestClientBuilderExt<B> for TestClientBuilder<
+	client::LocalCallExecutor<B, executor::NativeExecutor<LocalExecutor>>,
+	B
+> where
+	B: client::backend::Backend<runtime::Block, Blake2Hasher>,
 {
-	/// Create a new instance of the test client builder using the given backend.
-	pub fn new_with_backend(backend: Arc<B>) -> Self {
-		TestClientBuilder {
-			execution_strategies: ExecutionStrategies::default(),
-			genesis_extension: HashMap::default(),
-			support_changes_trie: false,
-			backend,
-			_phantom: Default::default(),
-		}
-	}
-}
-
-#[cfg(feature = "include-wasm-blob")]
-impl TestClientBuilder<LocalExecutor, Backend> {
-	/// Create a new instance of the test client builder.
-	pub fn new() -> Self {
-		TestClientBuilder {
-			execution_strategies: ExecutionStrategies::default(),
-			genesis_extension: HashMap::default(),
-			support_changes_trie: false,
-			backend: Arc::new(Backend::new_test(std::u32::MAX, std::u64::MAX)),
-			_phantom: Default::default(),
-		}
-	}
-}
-
-#[cfg(not(feature = "include-wasm-blob"))]
-impl<E, B> TestClientBuilder<E, B> where
-	B: backend::LocalBackend<runtime::Block, Blake2Hasher>,
-{
-	/// Create a new instance of the test client builder using the given backend.
-	pub fn new_with_backend(backend: Arc<B>) -> Self {
-		TestClientBuilder {
-			execution_strategies: ExecutionStrategies::default(),
-			genesis_extension: HashMap::default(),
-			support_changes_trie: false,
-			backend,
-			_phantom: Default::default(),
-		}
-	}
-}
-
-#[cfg(not(feature = "include-wasm-blob"))]
-impl<E> TestClientBuilder<E, Backend> {
-	/// Create a new instance of the test client builder.
-	pub fn new() -> Self {
-		TestClientBuilder {
-			execution_strategies: ExecutionStrategies::default(),
-			genesis_extension: HashMap::default(),
-			support_changes_trie: false,
-			backend: Arc::new(Backend::new_test(std::u32::MAX, std::u64::MAX)),
-			_phantom: Default::default(),
-		}
-	}
-}
-
-impl<E, B> TestClientBuilder<E, B> where
-	B: backend::LocalBackend<runtime::Block, Blake2Hasher>,
-	E: executor::NativeExecutionDispatch
-{
-	/// Set the execution strategy that should be used by all contexts.
-	pub fn set_execution_strategy(
-		mut self,
-		execution_strategy: ExecutionStrategy
-	) -> Self {
-		self.execution_strategies = ExecutionStrategies {
-			syncing: execution_strategy,
-			importing: execution_strategy,
-			block_construction: execution_strategy,
-			offchain_worker: execution_strategy,
-			other: execution_strategy,
-		};
+
+	fn set_support_changes_trie(mut self, support_changes_trie: bool) -> Self {
+		self.genesis_init_mut().support_changes_trie = support_changes_trie;
 		self
 	}
->>>>>>> 3c2e55bd
-
-	/// Build the test client.
-	#[cfg(feature = "include-wasm-blob")]
+
 	fn build(self) -> client::Client<
-		Backend, Executor, runtime::Block, runtime::RuntimeApi
-	>;
-
-	/// Build the test client with the given backend.
-	#[cfg(feature = "include-wasm-blob")]
-	fn build_with_backend<B>(self, backend: Arc<B>) -> client::Client<
 		B,
-		client::LocalCallExecutor<B, NativeExecutor<LocalExecutor>>,
-		runtime::Block,
-		runtime::RuntimeApi
-	> where B: backend::LocalBackend<runtime::Block, Blake2Hasher>;
-}
-
-impl TestClientBuilderExt for TestClientBuilder {
-	fn new() -> Self {
-		generic_test_client::TestClientBuilder::with_genesis_storage(
-			|params| {
-				let mut storage = genesis_config(params.support_changes_trie).genesis_map();
-
-				let state_root = <<<runtime::Block as BlockT>::Header as HeaderT>::Hashing as HashT>::trie_root(
-					storage.clone().into_iter()
-				);
-				let block: runtime::Block = client::genesis::construct_genesis_block(state_root);
-				storage.extend(additional_storage_with_genesis(&block));
-
-				(storage, Default::default())
-			},
-			GenesisParameters::default(),
-		)
-	}
-
-	fn set_support_changes_trie(mut self, support_changes_trie: bool) -> Self {
-		self.genesis_storage_params_mut().support_changes_trie = support_changes_trie;
-		self
-	}
-
-<<<<<<< HEAD
-	#[cfg(feature = "include-wasm-blob")]
-	fn build(self) -> client::Client<
-		Backend, Executor, runtime::Block, runtime::RuntimeApi
-=======
-	/// Build the test client.
-	pub fn build(self) -> client::Client<
-		B,
-		client::LocalCallExecutor<B, executor::NativeExecutor<E>>,
+		client::LocalCallExecutor<B, executor::NativeExecutor<LocalExecutor>>,
 		runtime::Block,
 		runtime::RuntimeApi,
->>>>>>> 3c2e55bd
 	> {
-		self.build_with_longest_chain().0
-	}
-
-<<<<<<< HEAD
-	#[cfg(feature = "include-wasm-blob")]
-	fn build_with_backend<B>(self, backend: Arc<B>) -> client::Client<
-		B,
-		client::LocalCallExecutor<B, NativeExecutor<LocalExecutor>>,
-		runtime::Block,
-		runtime::RuntimeApi
-	> where B: backend::LocalBackend<runtime::Block, Blake2Hasher> {
-		let executor = client::LocalCallExecutor::new(backend.clone(), NativeExecutor::new(None));
-
-		self.build_with(backend, executor)
-=======
-	/// Build the test client and longest chain as select chain.
-	pub fn build_with_longest_chain(self) -> (
-		client::Client<
-			B,
-			client::LocalCallExecutor<B, executor::NativeExecutor<E>>,
-			runtime::Block,
-			runtime::RuntimeApi,
-		>,
-		client::LongestChain<B, runtime::Block>,
-	) {
-		let executor = NativeExecutor::<E>::new(None);
-		let executor = LocalCallExecutor::new(self.backend.clone(), executor);
-
-		let client = client::Client::new(
-			self.backend.clone(),
-			executor,
-			genesis_storage(self.support_changes_trie, self.genesis_extension),
-			self.execution_strategies,
-		).expect("Creates new client");
-
-		#[allow(deprecated)]
-		let longest_chain = client::LongestChain::new(self.backend);
-
-		(client, longest_chain)
->>>>>>> 3c2e55bd
+		self.build_with_native_executor(None).0
 	}
 }
 
@@ -318,131 +235,7 @@
 	let local_call_executor = client::LocalCallExecutor::new(backend.clone(), executor);
 	let call_executor = LightExecutor::new(backend.clone(), remote_call_executor, local_call_executor);
 
-	TestClientBuilder::new()
-		.build_with(backend, call_executor)
-}
-
-<<<<<<< HEAD
-/// Creates new client instance used for tests with the given api execution strategy.
-#[cfg(feature = "include-wasm-blob")]
-pub fn new_with_execution_strategy(
-	execution_strategy: ExecutionStrategy
-) -> client::Client<Backend, Executor, runtime::Block, runtime::RuntimeApi> {
-	TestClientBuilder::new()
-		.set_execution_strategy(execution_strategy)
-		.build()
-}
-
-/// Creates new test client instance that suports changes trie creation.
-#[cfg(feature = "include-wasm-blob")]
-pub fn new_with_changes_trie()
-	-> client::Client<Backend, Executor, runtime::Block, runtime::RuntimeApi>
-{
-	TestClientBuilder::new()
-		.set_support_changes_trie(true)
-		.build()
-}
-
-/// Creates new client instance used for tests with an explicitly provided backend.
-/// This is useful for testing backend implementations.
-#[cfg(feature = "include-wasm-blob")]
-pub fn new_with_backend<B>(
-	backend: Arc<B>,
-	support_changes_trie: bool
-) -> client::Client<
-	B,
-	client::LocalCallExecutor<B, NativeExecutor<LocalExecutor>>,
-	runtime::Block,
-	runtime::RuntimeApi
-> where B: backend::LocalBackend<runtime::Block, Blake2Hasher>
-{
-	TestClientBuilder::new()
-		.set_support_changes_trie(support_changes_trie)
-		.build_with_backend(backend)
-=======
-fn genesis_config(support_changes_trie: bool) -> GenesisConfig {
-	GenesisConfig::new(support_changes_trie, vec![
-		AuthorityKeyring::Alice.into(),
-		AuthorityKeyring::Bob.into(),
-		AuthorityKeyring::Charlie.into(),
-	], vec![
-		AccountKeyring::Alice.into(),
-		AccountKeyring::Bob.into(),
-		AccountKeyring::Charlie.into(),
-	],
-		1000
-	)
-}
-
-fn genesis_storage(
-	support_changes_trie: bool,
-	extension: HashMap<Vec<u8>, Vec<u8>>
-) -> (StorageOverlay, ChildrenStorageOverlay) {
-	let mut storage = genesis_config(support_changes_trie).genesis_map();
-	storage.extend(extension.into_iter());
-
-	let state_root = <<<runtime::Block as BlockT>::Header as HeaderT>::Hashing as HashT>::trie_root(
-		storage.clone().into_iter()
-	);
-	let block: runtime::Block = client::genesis::construct_genesis_block(state_root);
-	storage.extend(additional_storage_with_genesis(&block));
-
-	let mut child_storage = ChildrenStorageOverlay::default();
-	child_storage.insert(
-		well_known_keys::CHILD_STORAGE_KEY_PREFIX.iter().chain(b"test").cloned().collect(),
-		vec![(b"key".to_vec(), vec![42_u8])].into_iter().collect()
-	);
-
-	(storage, child_storage)
-}
-
-impl<Block: BlockT> client::light::fetcher::Fetcher<Block> for LightFetcher {
-	type RemoteHeaderResult = FutureResult<Block::Header, client::error::Error>;
-	type RemoteReadResult = FutureResult<Option<Vec<u8>>, client::error::Error>;
-	type RemoteCallResult = FutureResult<Vec<u8>, client::error::Error>;
-	type RemoteChangesResult = FutureResult<Vec<(NumberFor<Block>, u32)>, client::error::Error>;
-	type RemoteBodyResult = FutureResult<Vec<Block::Extrinsic>, client::error::Error>;
-
-	fn remote_header(
-		&self,
-		_request: client::light::fetcher::RemoteHeaderRequest<Block::Header>,
-	) -> Self::RemoteHeaderResult {
-		unimplemented!("not (yet) used in tests")
-	}
-
-	fn remote_read(
-		&self,
-		_request: client::light::fetcher::RemoteReadRequest<Block::Header>,
-	) -> Self::RemoteReadResult {
-		unimplemented!("not (yet) used in tests")
-	}
-
-	fn remote_read_child(
-		&self,
-		_request: client::light::fetcher::RemoteReadChildRequest<Block::Header>,
-	) -> Self::RemoteReadResult {
-		unimplemented!("not (yet) used in tests")
-	}
-
-	fn remote_call(
-		&self,
-		_request: client::light::fetcher::RemoteCallRequest<Block::Header>,
-	) -> Self::RemoteCallResult {
-		unimplemented!("not (yet) used in tests")
-	}
-
-	fn remote_changes(
-		&self,
-		_request: client::light::fetcher::RemoteChangesRequest<Block::Header>,
-	) -> Self::RemoteChangesResult {
-		unimplemented!("not (yet) used in tests")
-	}
-
-	fn remote_body(
-		&self,
-		_request: client::light::fetcher::RemoteBodyRequest<Block::Header>,
-	) -> Self::RemoteBodyResult {
-		unimplemented!("not (yet) used in tests")
-	}
->>>>>>> 3c2e55bd
+	TestClientBuilder::with_backend(backend)
+		.build_with_executor(call_executor)
+		.0
 }