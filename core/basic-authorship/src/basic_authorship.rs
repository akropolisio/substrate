// Copyright 2018-2019 Parity Technologies (UK) Ltd.
// This file is part of Substrate.

// Substrate is free software: you can redistribute it and/or modify
// it under the terms of the GNU General Public License as published by
// the Free Software Foundation, either version 3 of the License, or
// (at your option) any later version.

// Substrate is distributed in the hope that it will be useful,
// but WITHOUT ANY WARRANTY; without even the implied warranty of
// MERCHANTABILITY or FITNESS FOR A PARTICULAR PURPOSE.  See the
// GNU General Public License for more details.

// You should have received a copy of the GNU General Public License
// along with Substrate.  If not, see <http://www.gnu.org/licenses/>.

//! A consensus proposer for "basic" chains which use the primitive inherent-data.

// FIXME #1021 move this into substrate-consensus-common
//
use std::{self, time, sync::Arc};

use log::{info, debug, trace};

use client::{
	self, error, Client as SubstrateClient, CallExecutor,
	block_builder::api::BlockBuilder as BlockBuilderApi, runtime_api::Core,
};
use codec::Decode;
use consensus_common::{self, evaluation};
use primitives::{H256, Blake2Hasher, ExecutionContext};
use runtime_primitives::traits::{
	Block as BlockT, Hash as HashT, Header as HeaderT, ProvideRuntimeApi,
	AuthorityIdFor, DigestFor,
};
use runtime_primitives::generic::BlockId;
use runtime_primitives::ApplyError;
use transaction_pool::txpool::{self, Pool as TransactionPool};
use inherents::InherentData;
use substrate_telemetry::{telemetry, CONSENSUS_INFO};

/// Build new blocks.
pub trait BlockBuilder<Block: BlockT> {
	/// Push an extrinsic onto the block. Fails if the extrinsic is invalid.
	fn push_extrinsic(&mut self, extrinsic: <Block as BlockT>::Extrinsic) -> Result<(), error::Error>;
}

/// Local client abstraction for the consensus.
pub trait AuthoringApi: Send + Sync + ProvideRuntimeApi where
	<Self as ProvideRuntimeApi>::Api: Core<Self::Block>
{
	/// The block used for this API type.
	type Block: BlockT;
	/// The error used by this API type.
	type Error: std::error::Error;

	/// Build a block on top of the given block, with inherent extrinsics and
	/// inherent digests pre-pushed.
	fn build_block<F: FnMut(&mut dyn BlockBuilder<Self::Block>) -> ()>(
		&self,
		at: &BlockId<Self::Block>,
		inherent_data: InherentData,
		inherent_digests: DigestFor<Self::Block>,
		build_ctx: F,
	) -> Result<Self::Block, error::Error>;
}

impl<'a, B, E, Block, RA> BlockBuilder<Block>
	for client::block_builder::BlockBuilder<'a, Block, SubstrateClient<B, E, Block, RA>>
where
	B: client::backend::Backend<Block, Blake2Hasher> + 'static,
	E: CallExecutor<Block, Blake2Hasher> + Send + Sync + Clone + 'static,
	Block: BlockT<Hash=H256>,
	RA: Send + Sync + 'static,
	SubstrateClient<B, E, Block, RA> : ProvideRuntimeApi,
	<SubstrateClient<B, E, Block, RA> as ProvideRuntimeApi>::Api: BlockBuilderApi<Block>,
{
	fn push_extrinsic(&mut self, extrinsic: <Block as BlockT>::Extrinsic) -> Result<(), error::Error> {
		let r = client::block_builder::BlockBuilder::push(self, extrinsic.clone()).map_err(Into::into);
		println!("+++ [AUTH] push_extrinsic() ended with {:?}", r);
		r
	}
}

impl<B, E, Block, RA> AuthoringApi for SubstrateClient<B, E, Block, RA> where
	B: client::backend::Backend<Block, Blake2Hasher> + Send + Sync + 'static,
	E: CallExecutor<Block, Blake2Hasher> + Send + Sync + Clone + 'static,
	Block: BlockT<Hash=H256>,
	RA: Send + Sync + 'static,
	SubstrateClient<B, E, Block, RA> : ProvideRuntimeApi,
	<SubstrateClient<B, E, Block, RA> as ProvideRuntimeApi>::Api: BlockBuilderApi<Block>,
{
	type Block = Block;
	type Error = client::error::Error;

	fn build_block<F: FnMut(&mut dyn BlockBuilder<Self::Block>) -> ()>(
		&self,
		at: &BlockId<Self::Block>,
		inherent_data: InherentData,
		inherent_digests: DigestFor<Self::Block>,
		mut build_ctx: F,
	) -> Result<Self::Block, error::Error> {

		let mut block_builder = self.new_block_at(at, inherent_digests)?;

		let runtime_api = self.runtime_api();
		// We don't check the API versions any further here since the dispatch compatibility
		// check should be enough.
		runtime_api.inherent_extrinsics_with_context(at, ExecutionContext::BlockConstruction, inherent_data)?
			.into_iter().try_for_each(|i| block_builder.push(i))?;

		build_ctx(&mut block_builder);

		block_builder.bake().map_err(Into::into)
	}
}

/// Proposer factory.
pub struct ProposerFactory<C, A> where A: txpool::ChainApi {
	/// The client instance.
	pub client: Arc<C>,
	/// The transaction pool.
	pub transaction_pool: Arc<TransactionPool<A>>,
}

impl<C, A> consensus_common::Environment<<C as AuthoringApi>::Block> for ProposerFactory<C, A> where
	C: AuthoringApi,
	<C as ProvideRuntimeApi>::Api: BlockBuilderApi<<C as AuthoringApi>::Block>,
	A: txpool::ChainApi<Block=<C as AuthoringApi>::Block>,
	client::error::Error: From<<C as AuthoringApi>::Error>,
	Proposer<<C as AuthoringApi>::Block, C, A>: consensus_common::Proposer<<C as AuthoringApi>::Block>,
{
	type Proposer = Proposer<<C as AuthoringApi>::Block, C, A>;
	type Error = error::Error;

	fn init(
		&self,
		parent_header: &<<C as AuthoringApi>::Block as BlockT>::Header,
		_: &[AuthorityIdFor<<C as AuthoringApi>::Block>],
	) -> Result<Self::Proposer, error::Error> {
		let parent_hash = parent_header.hash();

		let id = BlockId::hash(parent_hash);

		info!("Starting consensus session on top of parent {:?}", parent_hash);

		let proposer = Proposer {
			client: self.client.clone(),
			parent_hash,
			parent_id: id,
			parent_number: *parent_header.number(),
			transaction_pool: self.transaction_pool.clone(),
			now: Box::new(time::Instant::now),
		};

		Ok(proposer)
	}
}

/// The proposer logic.
pub struct Proposer<Block: BlockT, C, A: txpool::ChainApi> {
	client: Arc<C>,
	parent_hash: <Block as BlockT>::Hash,
	parent_id: BlockId<Block>,
	parent_number: <<Block as BlockT>::Header as HeaderT>::Number,
	transaction_pool: Arc<TransactionPool<A>>,
	now: Box<dyn Fn() -> time::Instant>,
}

impl<Block, C, A> consensus_common::Proposer<<C as AuthoringApi>::Block> for Proposer<Block, C, A> where
	Block: BlockT,
	C: AuthoringApi<Block=Block>,
	<C as ProvideRuntimeApi>::Api: BlockBuilderApi<Block>,
	A: txpool::ChainApi<Block=Block>,
	client::error::Error: From<<C as AuthoringApi>::Error>
{
	type Create = Result<<C as AuthoringApi>::Block, error::Error>;
	type Error = error::Error;

	fn propose(
		&self,
		inherent_data: InherentData,
		inherent_digests: DigestFor<Block>,
		max_duration: time::Duration,
	) -> Result<<C as AuthoringApi>::Block, error::Error>
	{
		// leave some time for evaluation and block finalization (33%)
		let deadline = (self.now)() + max_duration - max_duration / 3;
		self.propose_with(inherent_data, inherent_digests, deadline)
	}
}

impl<Block, C, A> Proposer<Block, C, A>	where
	Block: BlockT,
	C: AuthoringApi<Block=Block>,
	<C as ProvideRuntimeApi>::Api: BlockBuilderApi<Block>,
	A: txpool::ChainApi<Block=Block>,
	client::error::Error: From<<C as AuthoringApi>::Error>,
{
	fn propose_with(
		&self,
		inherent_data: InherentData,
		inherent_digests: DigestFor<Block>,
		deadline: time::Instant,
	) -> Result<<C as AuthoringApi>::Block, error::Error>
	{
		use runtime_primitives::traits::BlakeTwo256;

		/// If the block is full we will attempt to push at most
		/// this number of transactions before quitting for real.
		/// It allows us to increase block utilization.
		const MAX_SKIPPED_TRANSACTIONS: usize = 8;

		let block = self.client.build_block(
			&self.parent_id,
			inherent_data,
			inherent_digests.clone(),
			|block_builder| {
<<<<<<< HEAD
				// Add inherents from the internal pool
				let inherents = self.inherents_pool.drain();
				debug!("Pushing {} queued inherents.", inherents.len());
				for i in inherents {
					if let Err(e) = block_builder.push_extrinsic(i) {
						warn!("Error while pushing inherent extrinsic from the pool: {:?}", e);
					}
				}

=======
>>>>>>> f7ec159a
				// proceed with transactions
				let mut is_first = true;
				let mut skipped = 0;
				let mut unqueue_invalid = Vec::new();
				let pending_iterator = self.transaction_pool.ready();

				debug!("Attempting to push transactions from the pool.");
				for pending in pending_iterator {
					if (self.now)() > deadline {
						debug!("Consensus deadline reached when pushing block transactions, proceeding with proposing.");
						break;
					}

					trace!("[{:?}] Pushing to the block.", pending.hash);
					match block_builder.push_extrinsic(pending.data.clone()) {
						Ok(()) => {
							debug!("[{:?}] Pushed to the block.", pending.hash);
						}
						Err(error::Error::ApplyExtrinsicFailed(ApplyError::FullBlock)) => {
							if is_first {
								debug!("[{:?}] Invalid transaction: FullBlock on empty block", pending.hash);
								unqueue_invalid.push(pending.hash.clone());
							} else if skipped < MAX_SKIPPED_TRANSACTIONS {
								skipped += 1;
								debug!(
									"Block seems full, but will try {} more transactions before quitting.",
									MAX_SKIPPED_TRANSACTIONS - skipped
								);
							} else {
								debug!("Block is full, proceed with proposing.");
								break;
							}
						}
						Err(e) => {
							debug!("[{:?}] Invalid transaction: {}", pending.hash, e);
							unqueue_invalid.push(pending.hash.clone());
						}
					}

					is_first = false;
				}

				self.transaction_pool.remove_invalid(&unqueue_invalid);
			})?;

		info!("Prepared block for proposing at {} [hash: {:?}; parent_hash: {}; extrinsics: [{}]]",
			block.header().number(),
			<<C as AuthoringApi>::Block as BlockT>::Hash::from(block.header().hash()),
			block.header().parent_hash(),
			block.extrinsics()
				.iter()
				.map(|xt| format!("{}", BlakeTwo256::hash_of(xt)))
				.collect::<Vec<_>>()
				.join(", ")
		);
		telemetry!(CONSENSUS_INFO; "prepared_block_for_proposing";
			"number" => ?block.header().number(),
			"hash" => ?<<C as AuthoringApi>::Block as BlockT>::Hash::from(block.header().hash()),
		);

		let substrate_block = Decode::decode(&mut block.encode().as_slice())
			.expect("blocks are defined to serialize to substrate blocks correctly; qed");

		assert!(evaluation::evaluate_initial(
			&substrate_block,
			&self.parent_hash,
			self.parent_number,
		).is_ok());

		Ok(substrate_block)
	}
}

#[cfg(test)]
mod tests {
	use super::*;

	use std::cell::RefCell;
	use consensus_common::{Environment, Proposer};
	use test_client::{self, runtime::{Extrinsic, Transfer}, AccountKeyring};

	fn extrinsic(nonce: u64) -> Extrinsic {
		Transfer {
			amount: Default::default(),
			nonce,
			from: AccountKeyring::Alice.into(),
			to: Default::default(),
		}.into_signed_tx()
	}

	#[test]
	fn should_cease_building_block_when_deadline_is_reached() {
		// given
		let client = Arc::new(test_client::new());
		let chain_api = transaction_pool::ChainApi::new(client.clone());
		let txpool = Arc::new(TransactionPool::new(Default::default(), chain_api));

		txpool.submit_at(&BlockId::number(0), vec![extrinsic(0), extrinsic(1)]).unwrap();

		let proposer_factory = ProposerFactory {
			client: client.clone(),
			transaction_pool: txpool.clone(),
		};

		let mut proposer = proposer_factory.init(
			&client.header(&BlockId::number(0)).unwrap().unwrap(),
			&[]
		).unwrap();

		// when
		let cell = RefCell::new(time::Instant::now());
		proposer.now = Box::new(move || {
			let new = *cell.borrow() + time::Duration::from_secs(2);
			cell.replace(new)
		});
		let deadline = time::Duration::from_secs(3);
		let block = proposer.propose(Default::default(), Default::default(), deadline).unwrap();

		// then
		// block should have some extrinsics although we have some more in the pool.
		assert_eq!(block.extrinsics().len(), 1);
		assert_eq!(txpool.ready().count(), 2);
	}
}<|MERGE_RESOLUTION|>--- conflicted
+++ resolved
@@ -216,18 +216,6 @@
 			inherent_data,
 			inherent_digests.clone(),
 			|block_builder| {
-<<<<<<< HEAD
-				// Add inherents from the internal pool
-				let inherents = self.inherents_pool.drain();
-				debug!("Pushing {} queued inherents.", inherents.len());
-				for i in inherents {
-					if let Err(e) = block_builder.push_extrinsic(i) {
-						warn!("Error while pushing inherent extrinsic from the pool: {:?}", e);
-					}
-				}
-
-=======
->>>>>>> f7ec159a
 				// proceed with transactions
 				let mut is_first = true;
 				let mut skipped = 0;
